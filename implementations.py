--- conflicted
+++ resolved
@@ -1,9 +1,5 @@
 # Contains all functions needed for project 1
 
-<<<<<<< HEAD
-# Max area ##########################################################
-import numpy as np
-=======
 import numpy as np
 
 #### Additional Functions ##########
@@ -48,7 +44,6 @@
     gradient = (-1/len(y))*tx.T.dot(e)
     return gradient, e
 
->>>>>>> 5cd160d6
 
 def compute_stoch_grad(y, tx, w):
     e = y - tx.dot(w)
@@ -88,7 +83,7 @@
     >>> y = np.c_[[0., 1.]]
     >>> tx = np.arange(4).reshape(2, 2)
     >>> w = np.c_[[2., 3.]]
-    >>> round(calculate_loss(y, tx, w), 8)
+    >>> round(calculate_loss_log(y, tx, w), 8)
     1.52429481
     """
     if y.shape[0] != tx.shape[0]:
@@ -433,192 +428,9 @@
         if len(losses) > 1 and np.abs(losses[-1] - losses[-2]) < threshold:
             break
             
-    print("loss={l}".format(l=calculate_loss(y, tx, w)))
+    print("loss={l}".format(l=compute_loss(y, tx, w)))
     
     return w, loss
 
 
 
-<<<<<<< HEAD
-# END Max area #######################################################
-import numpy as np
-
-def compute_MSE(error):
-    """
-    Compute the Mean Squared Error (MSE)
-
-    Args:
-       - error: numpy array of shape=(N, ), N is the number of samples.
-
-    Returns:
-       - MSE: the value of the loss (a scalar), depending on the given input error
-    """
-    # Computing the MSE loss
-    MSE_loss = 0.5*np.mean(error**2)
-    
-    return MSE_loss
-
-#############
-
-def compute_loss(y, tx, w):
-    """
-    Calculate the loss using MSE.
-
-    Args:
-       - y: numpy array of shape=(N, ), N is the number of samples.
-       - tx: shape=(N,D), D is the number of features.
-       - w: optimal weights, numpy array of shape(D,), D is the number of features.
-
-    Returns:
-       - loss: the value of the loss (a scalar), corresponding to the input parameters w.
-    """
-    # Error vector 
-    error = y - tx.dot(w)
-
-    return compute_MSE(error)
-
-##############
-
-def least_squares(y, tx):
-    """
-    Calculate the least squares solution.
-    returns optimal weights and mse.
-
-    Args:
-       - y: numpy array of shape (N,), N is the number of samples.
-       - tx: numpy array of shape (N,D), D is the number of features.
-
-    Returns:
-       - w: optimal weights, numpy array of shape(D,), D is the number of features.
-       - loss: MSE (scalar)
-    """
-    # constructing & solving the system Aw=b
-    A = tx.T.dot(tx)
-    b = tx.T.dot(y)    
-    w = np.linalg.solve(A, b)
-    
-    # computing the MSE (loss)
-    error = y - tx.dot(w)
-    loss = compute_MSE(error)
-
-    return w, loss
-
-
-#############
-
-def ridge_regression(y, tx, lambda_):
-    """
-    Implement ridge regression.
-
-    Args:
-       - y: numpy array of shape (N,), N is the number of samples.
-       - tx: numpy array of shape (N,D), D is the number of features.
-       - lambda_: scalar.
-
-    Returns:
-       - w: optimal weights, numpy array of shape(D,), D is the number of features.
-       - loss: MSE (scalar)
-    """
-    # Constructing & and solving the linear system
-    m = (tx.T.dot(tx)).shape[0] # Matrix size
-    A = tx.T.dot(tx)+2*m*lambda_*np.eye(m)
-    b = tx.T.dot(y)
-    w = np.linalg.solve(A, b)
-
-    # computing the MSE (loss)
-    error = y - tx.dot(w)
-    loss = compute_MSE(error)
-
-    return w, loss
-
-
-import numpy as np
-
-def compute_mse(e):
-    # computes the Mean Squared Error
-    return 0.5*np.mean(e**2)
-
-def compute_mae(e):
-    # computes the Mean Absolute Error
-    return 0.5*np.mean(np.abs(e))
-
-def compute_loss(y, tx, w):
-    e = y - tx.dot(w)
-    return compute_mse(e)
-
-def compute_grad(y, tx, w):
-    # computes the gradient at w.
-    e = y - tx.dot(w) # the error vector
-    gradient = (-1/len(y))*tx.T.dot(e)
-    return gradient, e
-
-def compute_stoch_grad(y, tx, w):
-    e = y - tx.dot(w)
-    gradient = -tx.T.dot(e)
-    return gradient
-
-
-def mean_squared_error_gd(y, tx, initial_w, max_iters, gamma,tol=1e-10, verbose=False):
-
-    # compute the first step
-    # w(t+1) (i.e. w at step t+1) is written w_next, and w(t) (i.e. w at step t) is written w. 
-    w = initial_w
-    grad, e = compute_grad(y, tx, w)
-    loss = compute_mse(e)
-    w_next = w - gamma*grad
-
-    # make steps in the opposite direction of the gradient and stops if the parameters does not vary anymore ( i.e. we reached a minimum ), or if the maximum iteration number is reached. 
-    step_count = 0 # the counter of steps
-    while step_count < max_iters and abs(w - w_next) > tol : # we could also instead check the condition abs(grad) > tol since we expect grad = 0 at minimum.
-        step_count += 1
-        w = w_next # w(t) is the w(t+1) of the step before. 
-        grad, e = compute_grad(y, tx, w)
-        loss = compute_mse(e)
-        w_next = w - gamma*grad
-        if verbose:
-            print("GD iter. {bi}/{ti}: loss={l}, w0={w0}, w1={w1}".format(bi=step_count, ti=max_iters - 1, l=loss, w0=w_next[0], w1=w_next[1]))
-    return loss, w_next
-
-
-def mean_squared_error_sgd(y, tx, initial_w, max_iters, gamma, verbose=False) :
-
-    w = initial_w
-
-    for n in range(max_iters):
-
-        index = np.random.randint(0, len(y)) # pick an index at random ( batch of size 1 )
-        grad = compute_stoch_grad(y[index], tx[index], w) # compute the gradient using that index
-        w = w - gamma * grad # updating w
-        loss = compute_loss(y, tx, w) # the error is computed with the entire dataset, not just the one we picked when computing gradient
-
-        if verbose:
-            print("SGD iter. {bi}/{ti}: loss={l}, w0={w0}, w1={w1}".format(bi=n, ti=max_iters - 1, l=loss, w0=w[0], w1=w[1]))
-    return loss, w
-
-
-
-""" def stochastic_gradient_descent(y, tx, initial_w, max_iters, gamma, tol=1e-10, verbose=False) :
-    # with a stopping condition. However, 'stochastic noise' makes this condition never fulfield, so let's forget this.
-    # first step
-    w = initial_w
-    index = np.random.randint(0, len(y)) # pick an index at random ( batch of size 1 )
-    grad, _ = compute_stoch_grad(y[index], tx[index], w) # compute the gradient using that index
-    w_next = w - gamma * grad # updating w
-    loss = compute_loss(y, tx, w) # the error is computed with the entire dataset, not just the one we picked when computing gradient
-
-    n = 0 # the step count
-    while n < max_iters and np.linalg.norm(w_next - w) > tol:
-        n = n + 1
-        w = w_next
-
-        index = np.random.randint(0, len(y))
-        grad = compute_stoch_grad(y[index], tx[index], w)
-        w_next = w - gamma * grad
-        loss = compute_loss(y, tx, w)
-
-        if verbose:
-            print("SGD iter. {bi}/{ti}: loss={l}, w0={w0}, w1={w1}".format(bi=n, ti=max_iters - 1, l=loss, w0=w[0], w1=w[1]))
-
-    return loss, w """
-=======
->>>>>>> 5cd160d6
